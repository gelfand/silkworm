/*
   Copyright 2020-2021 The Silkworm Authors

   Licensed under the Apache License, Version 2.0 (the "License");
   you may not use this file except in compliance with the License.
   You may obtain a copy of the License at

       http://www.apache.org/licenses/LICENSE-2.0

   Unless required by applicable law or agreed to in writing, software
   distributed under the License is distributed on an "AS IS" BASIS,
   WITHOUT WARRANTIES OR CONDITIONS OF ANY KIND, either express or implied.
   See the License for the specific language governing permissions and
   limitations under the License.
*/

#include <catch2/catch.hpp>
#include <ethash/keccak.hpp>

#include <silkworm/chain/config.hpp>
#include <silkworm/chain/protocol_param.hpp>
#include <silkworm/common/directories.hpp>
#include <silkworm/db/buffer.hpp>
#include <silkworm/db/stages.hpp>
#include <silkworm/execution/address.hpp>
#include <silkworm/execution/execution.hpp>

#include "stagedsync.hpp"

using namespace evmc::literals;

TEST_CASE("Stage Hashstate") {
    using namespace silkworm;

    TemporaryDirectory tmp_dir;
    DataDirectory data_dir{tmp_dir.path()};

    // Initialize temporary Database
    db::EnvConfig db_config{data_dir.chaindata().path().string(), /*create*/ true};
    db_config.inmemory = true;
    auto env{db::open_env(db_config)};
    stagedsync::TransactionManager txn{env};
    db::table::create_all(*txn);

    // ---------------------------------------
    // Prepare
    // ---------------------------------------

    uint64_t block_number{1};
    auto miner{0x5a0b54d5dc17e0aadc383d2db43b0a0d3e029c4c_address};

    Block block{};
    block.header.number = block_number;
    block.header.beneficiary = miner;
    block.header.gas_limit = 100'000;
    block.header.gas_used = 63'820;

    // This contract initially sets its 0th storage to 0x2a
    // and its 1st storage to 0x01c9.
    // When called, it updates its 0th storage to the input provided.
    Bytes contract_code{*from_hex("600035600055")};
    Bytes deployment_code{*from_hex("602a6000556101c960015560068060166000396000f3") + contract_code};

    block.transactions.resize(1);
    block.transactions[0].data = deployment_code;
    block.transactions[0].gas_limit = block.header.gas_limit;
    block.transactions[0].max_priority_fee_per_gas = 20 * kGiga;
    block.transactions[0].max_fee_per_gas = block.transactions[0].max_priority_fee_per_gas;

    auto sender{0xb685342b8c54347aad148e1f22eff3eb3eb29391_address};
    block.transactions[0].r = 1;  // dummy
    block.transactions[0].s = 1;  // dummy
    block.transactions[0].from = sender;

    db::Buffer buffer{*txn};
    Account sender_account{};
    sender_account.balance = kEther;
    buffer.update_account(sender, std::nullopt, sender_account);

    // ---------------------------------------
    // Execute first block
    // ---------------------------------------
    CHECK(execute_block(block, buffer, kMainnetConfig) == ValidationResult::kOk);
    auto contract_address{create_address(sender, /*nonce=*/0)};

    // ---------------------------------------
    // Execute second block
    // ---------------------------------------

    evmc::bytes32 new_val{0x000000000000000000000000000000000000000000000000000000000000003e_bytes32};

    block_number = 2;
    block.header.number = block_number;
    block.header.gas_used = 26'201;

    block.transactions[0].nonce = 1;
    block.transactions[0].value = 1000;

    block.transactions[0].to = contract_address;
    block.transactions[0].data = full_view(new_val);

    CHECK(execute_block(block, buffer, kMainnetConfig) == ValidationResult::kOk);

    // ---------------------------------------
    // Execute third block
    // ---------------------------------------

    new_val = 0x000000000000000000000000000000000000000000000000000000000000003b_bytes32;

    block_number = 3;
    block.header.number = block_number;
    block.header.gas_used = 26'201;

    block.transactions[0].nonce = 2;
    block.transactions[0].value = 1000;

    block.transactions[0].to = contract_address;
    block.transactions[0].data = full_view(new_val);

    CHECK(execute_block(block, buffer, kMainnetConfig) == ValidationResult::kOk);
    buffer.write_to_db();
    db::stages::write_stage_progress(*txn, db::stages::kExecutionKey, 3);

    // ---------------------------------------
    // Hash the state
    // ---------------------------------------

    CHECK(stagedsync::stage_hashstate(txn, data_dir.etl().path()) == stagedsync::StageResult::kSuccess);

    CHECK(db::stages::get_stage_progress(*txn, db::stages::kHashStateKey) == 3);

    // ---------------------------------------
    // Check hashed account
    // ---------------------------------------

    auto hashed_address_table{db::open_cursor(*txn, db::table::kHashedAccounts)};
    auto sender_keccak{Bytes(keccak256(full_view(sender.bytes)).bytes, kHashLength)};
    CHECK(hashed_address_table.seek(db::to_slice(sender_keccak)));
    auto account_encoded{db::from_slice(hashed_address_table.current().value)};

    auto [acc, _]{decode_account_from_storage(account_encoded)};
    CHECK(acc.nonce == 3);
    CHECK(acc.balance < kEther);
<<<<<<< HEAD
    CHECK(db::stages::read_stage_progress(*txn, db::stages::kHashStateKey) == 3);
=======

    // ---------------------------------------
    // Check hashed storage
    // ---------------------------------------

    auto hashed_storage_cursor{db::open_cursor(*txn, db::table::kHashedStorage)};
    auto contract_keccak{Bytes(keccak256(full_view(contract_address.bytes)).bytes, kHashLength)};
    Bytes storage_key{db::storage_prefix(contract_keccak, kDefaultIncarnation)};

    hashed_storage_cursor.find(db::to_slice(storage_key));

    // we expect two and only two values
    CHECK(hashed_storage_cursor.count_multivalue() == 2);

    // location 0
    auto hashed_loc0{keccak256(full_view(0x0000000000000000000000000000000000000000000000000000000000000000_bytes32))};
    hashed_storage_cursor.to_current_first_multi();
    mdbx::slice db_val{hashed_storage_cursor.current().value};
    CHECK(db_val.starts_with(mdbx::slice{hashed_loc0.bytes, kHashLength}));
    ByteView value{db::from_slice(db_val).substr(kHashLength)};
    CHECK(to_hex(value) == to_hex(zeroless_view(new_val)));

    // location 1
    auto hashed_loc1{keccak256(full_view(0x0000000000000000000000000000000000000000000000000000000000000001_bytes32))};
    hashed_storage_cursor.to_current_next_multi();
    db_val = hashed_storage_cursor.current().value;
    CHECK(db_val.starts_with(mdbx::slice{hashed_loc1.bytes, kHashLength}));
    value = db::from_slice(db_val).substr(kHashLength);
    CHECK(to_hex(value) == "01c9");
>>>>>>> e9d49f28
}

TEST_CASE("Unwind Hashstate") {
    using namespace silkworm;

    TemporaryDirectory tmp_dir;
    DataDirectory data_dir{tmp_dir.path()};

    // Initialize temporary Database
    db::EnvConfig db_config{data_dir.chaindata().path().string(), /*create*/ true};
    db_config.inmemory = true;
    auto env{db::open_env(db_config)};
    stagedsync::TransactionManager txn{env};
    db::table::create_all(*txn);

    // ---------------------------------------
    // Prepare
    // ---------------------------------------

    uint64_t block_number{1};
    auto miner{0x5a0b54d5dc17e0aadc383d2db43b0a0d3e029c4c_address};

    Block block{};
    block.header.number = block_number;
    block.header.beneficiary = miner;
    block.header.gas_limit = 100'000;
    block.header.gas_used = 63'820;

    // This contract initially sets its 0th storage to 0x2a
    // and its 1st storage to 0x01c9.
    // When called, it updates its 0th storage to the input provided.
    Bytes contract_code{*from_hex("600035600055")};
    Bytes deployment_code{*from_hex("602a6000556101c960015560068060166000396000f3") + contract_code};

    block.transactions.resize(1);
    block.transactions[0].data = deployment_code;
    block.transactions[0].gas_limit = block.header.gas_limit;
    block.transactions[0].max_priority_fee_per_gas = 20 * kGiga;
    block.transactions[0].max_fee_per_gas = block.transactions[0].max_priority_fee_per_gas;

    auto sender{0xb685342b8c54347aad148e1f22eff3eb3eb29391_address};
    block.transactions[0].r = 1;  // dummy
    block.transactions[0].s = 1;  // dummy
    block.transactions[0].from = sender;

    db::Buffer buffer{*txn};
    Account sender_account{};
    sender_account.balance = kEther;
    buffer.update_account(sender, std::nullopt, sender_account);

    // ---------------------------------------
    // Execute first block
    // ---------------------------------------
    CHECK(execute_block(block, buffer, kMainnetConfig) == ValidationResult::kOk);
    auto contract_address{create_address(sender, /*nonce=*/0)};

    // ---------------------------------------
    // Execute second block
    // ---------------------------------------

    std::string new_val{"000000000000000000000000000000000000000000000000000000000000003e"};

    block_number = 2;
    block.header.number = block_number;
    block.header.gas_used = 26'201;

    block.transactions[0].nonce = 1;
    block.transactions[0].value = 1000;

    block.transactions[0].to = contract_address;
    block.transactions[0].data = *from_hex(new_val);

    CHECK(execute_block(block, buffer, kMainnetConfig) == ValidationResult::kOk);

    // ---------------------------------------
    // Execute third block
    // ---------------------------------------

    new_val = "000000000000000000000000000000000000000000000000000000000000003b";

    block_number = 3;
    block.header.number = block_number;
    block.header.gas_used = 26'201;

    block.transactions[0].nonce = 2;
    block.transactions[0].value = 1000;

    block.transactions[0].to = contract_address;
    block.transactions[0].data = *from_hex(new_val);

    CHECK(execute_block(block, buffer, kMainnetConfig) == ValidationResult::kOk);
    buffer.write_to_db();
    db::stages::write_stage_progress(*txn, db::stages::kExecutionKey, 3);

    CHECK(stagedsync::stage_hashstate(txn, data_dir.etl().path()) == stagedsync::StageResult::kSuccess);
    CHECK(stagedsync::unwind_hashstate(txn, data_dir.etl().path(), 1) == stagedsync::StageResult::kSuccess);

    auto hashed_address_table{db::open_cursor(*txn, db::table::kHashedAccounts)};

    auto address_keccak{Bytes(keccak256(full_view(sender.bytes)).bytes, kHashLength)};

    CHECK(hashed_address_table.seek(db::to_slice(address_keccak)));
    auto account_encoded{db::from_slice(hashed_address_table.current().value)};

    auto [acc, _]{decode_account_from_storage(account_encoded)};
    CHECK(acc.nonce == 2);
    CHECK(acc.balance < kEther);  // Slightly less due to fees
    CHECK(db::stages::read_stage_progress(*txn, db::stages::kHashStateKey) == 1);
}<|MERGE_RESOLUTION|>--- conflicted
+++ resolved
@@ -127,7 +127,7 @@
 
     CHECK(stagedsync::stage_hashstate(txn, data_dir.etl().path()) == stagedsync::StageResult::kSuccess);
 
-    CHECK(db::stages::get_stage_progress(*txn, db::stages::kHashStateKey) == 3);
+    CHECK(db::stages::read_stage_progress(*txn, db::stages::kHashStateKey) == 3);
 
     // ---------------------------------------
     // Check hashed account
@@ -141,9 +141,6 @@
     auto [acc, _]{decode_account_from_storage(account_encoded)};
     CHECK(acc.nonce == 3);
     CHECK(acc.balance < kEther);
-<<<<<<< HEAD
-    CHECK(db::stages::read_stage_progress(*txn, db::stages::kHashStateKey) == 3);
-=======
 
     // ---------------------------------------
     // Check hashed storage
@@ -173,7 +170,6 @@
     CHECK(db_val.starts_with(mdbx::slice{hashed_loc1.bytes, kHashLength}));
     value = db::from_slice(db_val).substr(kHashLength);
     CHECK(to_hex(value) == "01c9");
->>>>>>> e9d49f28
 }
 
 TEST_CASE("Unwind Hashstate") {
