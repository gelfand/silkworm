--- conflicted
+++ resolved
@@ -243,42 +243,6 @@
             }
         }
     }
-<<<<<<< HEAD
-=======
-
-    auto receipt_table{db::open_cursor(txn_, table::kBlockReceipts)};
-    for (const auto& entry : receipts_) {
-        receipt_table.upsert(to_slice(entry.first), to_slice(entry.second));
-    }
-
-    auto log_table{db::open_cursor(txn_, table::kLogs)};
-    for (const auto& entry : logs_) {
-        log_table.upsert(to_slice(entry.first), to_slice(entry.second));
-    }
-}
-
-// Erigon WriteReceipts in core/rawdb/accessors_chain.go
-void Buffer::insert_receipts(uint64_t block_number, const std::vector<Receipt>& receipts) {
-    for (uint32_t i{0}; i < receipts.size(); ++i) {
-        if (receipts[i].logs.empty()) {
-            continue;
-        }
-
-        Bytes key{log_key(block_number, i)};
-        Bytes value{cbor_encode(receipts[i].logs)};
-
-        if (logs_.insert_or_assign(key, value).second) {
-            bump_batch_size(key.size(), value.size());
-        }
-    }
-
-    Bytes key{block_key(block_number)};
-    Bytes value{cbor_encode(receipts)};
-
-    if (receipts_.insert_or_assign(key, value).second) {
-        bump_batch_size(key.size(), value.size());
-    }
->>>>>>> fbb65a53
 }
 
 evmc::bytes32 Buffer::state_root_hash() const {
